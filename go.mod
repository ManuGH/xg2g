--- conflicted
+++ resolved
@@ -10,13 +10,8 @@
 	github.com/prometheus/client_golang v1.23.2
 	github.com/rs/zerolog v1.34.0
 	github.com/stretchr/testify v1.11.1
-<<<<<<< HEAD
-	golang.org/x/text v0.29.0
+	golang.org/x/text v0.30.0
 	golang.org/x/time v0.14.0
-=======
-	golang.org/x/text v0.30.0
-	golang.org/x/time v0.13.0
->>>>>>> e8126b82
 )
 
 require (
