--- conflicted
+++ resolved
@@ -22,39 +22,13 @@
 	}
 }
 
-<<<<<<< HEAD
-// /api/bouquets liefert [["<ref>","<name>"], ...]
-func (c *Client) Bouquets(ctx context.Context) (map[string]string, error) {
-	req, err := http.NewRequestWithContext(ctx, http.MethodGet, c.base+"/api/bouquets", nil)
-	if err != nil {
-		return nil, err
-	}
-=======
 // /api/bouquets: [["<ref>","<name>"], ...]
 func (c *Client) Bouquets(ctx context.Context) (map[string]string, error) {
 	req, err := http.NewRequestWithContext(ctx, http.MethodGet, c.base+"/api/bouquets", nil)
 	if err != nil { return nil, err }
->>>>>>> e1843a15
 	res, err := c.http.Do(req)
 	if err != nil { return nil, err }
 	defer res.Body.Close()
-<<<<<<< HEAD
-	if res.StatusCode != http.StatusOK {
-		return nil, fmt.Errorf("bouquets: %s", res.Status)
-	}
-	var payload struct {
-		Bouquets [][]string `json:"bouquets"`
-	}
-	if err := json.NewDecoder(res.Body).Decode(&payload); err != nil {
-		return nil, err
-	}
-	out := make(map[string]string, len(payload.Bouquets))
-	for _, b := range payload.Bouquets {
-		if len(b) == 2 {
-			ref, name := b[0], b[1]
-			out[name] = ref // name -> ref
-		}
-=======
 	if res.StatusCode != http.StatusOK { return nil, fmt.Errorf("bouquets: %s", res.Status) }
 
 	var payload struct{ Bouquets [][]string `json:"bouquets"` }
@@ -63,40 +37,10 @@
 	out := make(map[string]string, len(payload.Bouquets))
 	for _, b := range payload.Bouquets {
 		if len(b) == 2 { out[b[1]] = b[0] } // name -> ref
->>>>>>> e1843a15
 	}
 	return out, nil
 }
 
-<<<<<<< HEAD
-// /api/getallservices?sRef=<ref> liefert Services einer Bouquet-Referenz
-func (c *Client) Services(ctx context.Context, bouquetRef string) ([][2]string, error) {
-	u := c.base + "/api/getallservices?sRef=" + url.QueryEscape(bouquetRef)
-	req, err := http.NewRequestWithContext(ctx, http.MethodGet, u, nil)
-	if err != nil {
-		return nil, err
-	}
-	res, err := c.http.Do(req)
-	if err != nil {
-		return nil, err
-	}
-	defer res.Body.Close()
-	if res.StatusCode != http.StatusOK {
-		return nil, fmt.Errorf("services: %s", res.Status)
-	}
-	var payload struct {
-		Services []struct {
-			ServiceName string `json:"servicename"`
-			ServiceRef  string `json:"servicereference"`
-		} `json:"services"`
-	}
-	if err := json.NewDecoder(res.Body).Decode(&payload); err != nil {
-		return nil, err
-	}
-	out := make([][2]string, 0, len(payload.Services))
-	for _, s := range payload.Services {
-		out = append(out, [2]string{s.ServiceName, s.ServiceRef})
-=======
 type svcPayload struct {
 	Services []struct {
 		ServiceName string `json:"servicename"`
@@ -131,7 +75,6 @@
 	// 2) Fallback: Services des Bouquets
 	if out, err := try("/api/getservices?sRef=" + url.QueryEscape(bouquetRef)); err == nil && len(out) > 0 {
 		return out, nil
->>>>>>> e1843a15
 	}
 	// 3) notfalls leer zurück
 	return [][2]string{}, nil
